// Copyright (c) Microsoft. All rights reserved.
// Licensed under the MIT license. See LICENSE file in the project root for full license information.

using System;
using System.Collections.Generic;
using System.Diagnostics;
using System.Diagnostics.ContractsLight;
using System.Linq;
using System.Threading.Tasks;
using BuildXL.Interop;
<<<<<<< HEAD
using BuildXL.Utilities;
using static BuildXL.Utilities.FormattableStringEx;
using System.Linq;
=======
using BuildXL.Native.IO;
using BuildXL.Utilities;
using BuildXL.Utilities.Tasks;
>>>>>>> 6f64606a
using JetBrains.Annotations;
using static BuildXL.Utilities.FormattableStringEx;
#if FEATURE_SAFE_PROCESS_HANDLE
using Microsoft.Win32.SafeHandles;
#else
using SafeProcessHandle = BuildXL.Interop.Windows.SafeProcessHandle;
#endif
#if PLATFORM_OSX
using static BuildXL.Interop.MacOS.IO;
#endif

namespace BuildXL.Processes
{
    /// <summary>
    /// An implementation of <see cref="ISandboxedProcess"/> that doesn't perform any sandboxing.
    /// </summary>
    public class UnSandboxedProcess : ISandboxedProcess
    {
        private static readonly ISet<ReportedFileAccess> s_emptyFileAccessesSet = new HashSet<ReportedFileAccess>();

        private readonly SandboxedProcessOutputBuilder m_output;
        private readonly SandboxedProcessOutputBuilder m_error;

        private DateTime m_reportsReceivedTime;

        private AsyncProcessExecutor m_processExecutor;
        private Exception m_dumpCreationException;

        internal class CpuTimes
        {
            internal static readonly CpuTimes Zeros = new CpuTimes(new TimeSpan(0), new TimeSpan(0));

            internal TimeSpan User { get; }
            internal TimeSpan System { get; }

            internal CpuTimes(TimeSpan user, TimeSpan system)
            {
                User = user;
                System = system;
            }
        }

        /// <summary>
        /// Indicates if the process has been force killed during execution.
        /// </summary>
        protected virtual bool Killed => m_processExecutor?.Killed ?? false;

        /// <summary>
        /// Process information associated with this process.
        /// </summary>
        protected SandboxedProcessInfo ProcessInfo { get; }

        /// <summary>
        /// Underlying managed <see cref="Process"/> object.
        /// </summary>
        protected Process Process => m_processExecutor?.Process;

        /// <summary>
        /// Returns the path table from the supplied <see cref="SandboxedProcessInfo"/>.
        /// </summary>
        protected PathTable PathTable => ProcessInfo.PathTable;

        /// <summary>
        /// Whether there were any failures regarding sandboxing (e.g., sandbox
        /// couldn't be created, some file access reports were dropped, etc.)
        /// </summary>
        protected virtual bool HasSandboxFailures => false;

        /// <nodoc />
        public UnSandboxedProcess(SandboxedProcessInfo info)
        {
            Contract.Requires(info != null);

            info.Timeout = info.Timeout ?? TimeSpan.FromMinutes(10);

            ProcessInfo = info;

            m_output = new SandboxedProcessOutputBuilder(
                ProcessInfo.StandardOutputEncoding ?? Console.OutputEncoding,
                ProcessInfo.MaxLengthInMemory,
                ProcessInfo.FileStorage,
                SandboxedProcessFile.StandardOutput,
                ProcessInfo.StandardOutputObserver);

            m_error = new SandboxedProcessOutputBuilder(
                ProcessInfo.StandardErrorEncoding ?? Console.OutputEncoding,
                ProcessInfo.MaxLengthInMemory,
                ProcessInfo.FileStorage,
                SandboxedProcessFile.StandardError,
                ProcessInfo.StandardErrorObserver);
        }

        /// <summary>
        /// Whether this process has been started (i.e., the <see cref="Start"/> method has been called on it).
        /// </summary>
        public bool Started => Process != null;

        /// <summary>
        /// Difference between now and when the process was started.
        /// </summary>
        protected TimeSpan CurrentRunningTime()
        {
            Contract.Requires(Started);
            return DateTime.UtcNow.Subtract(m_processExecutor.StartTime);
        }

        /// <inheritdoc />
        public virtual void Start()
        {
            Contract.Requires(!Started, "Process was already started.  Cannot start process more than once.");

            CreateAndSetUpProcess();
            m_processExecutor.Start();

            SetProcessStartedExecuting();
        }

        private int m_processId = -1;

        /// <inheritdoc />
        public int ProcessId => m_processId != -1 ? m_processId : (m_processId = Process.Id);

        /// <inheritdoc />
        public virtual void Dispose()
        {
            var startTime = m_processExecutor?.StartTime ?? DateTime.UtcNow;
            var exitTime = m_processExecutor?.ExitTime ?? DateTime.UtcNow;

            var lifetime = DateTime.UtcNow - m_processExecutor.StartTime;
            var cpuTimes = GetCpuTimes();
            LogProcessState(
                $"Process Times: " +
                $"started = {startTime}, " +
                $"exited = {exitTime} (since start = {ToSeconds(exitTime - startTime)}s), " +
                $"received reports = {m_reportsReceivedTime} (since start = {ToSeconds(m_reportsReceivedTime - startTime)}s), " +
                $"life time = {ToSeconds(lifetime)}s, " +
                $"user time = {ToSeconds(cpuTimes.User)}s, " +
                $"system time = {ToSeconds(cpuTimes.System)}s");
            SandboxedProcessFactory.Counters.AddToCounter(SandboxedProcessFactory.SandboxedProcessCounters.SandboxedProcessLifeTimeMs, (long)lifetime.TotalMilliseconds);
            m_processExecutor?.Dispose();

            string ToSeconds(TimeSpan ts)
            {
                return (ts.TotalMilliseconds / 1000.0).ToString("0.00");
            }
        }

        /// <inheritdoc />
        public string GetAccessedFileName(ReportedFileAccess reportedFileAccess) => null;

        /// <inheritdoc />
        public ulong? GetActivePeakMemoryUsage()
        {
            try
            {
                if (Process == null || Process.HasExited)
                {
                    return null;
                }

                return Dispatch.GetActivePeakMemoryUsage(Process.Handle, ProcessId);
            }
#pragma warning disable ERP022 // Unobserved exception in generic exception handler
            catch
            {
                return null;
            }
#pragma warning restore ERP022 // Unobserved exception in generic exception handler
        }

        /// <inheritdoc />
        public long GetDetoursMaxHeapSize() => 0;

        /// <inheritdoc />
        public int GetLastMessageCount() => 0;

        /// <inheritdoc />
        public virtual async Task<SandboxedProcessResult> GetResultAsync()
        {
            Contract.Requires(Started);

            SandboxedProcessReports reports = null;

            await m_processExecutor.WaitForExitAsync(
                async () => 
                {
                    LogProcessState("Waiting for reports to be received");
                    reports = await GetReportsAsync();
                    m_reportsReceivedTime = DateTime.UtcNow;
                    reports?.Freeze();
                });

            var reportFileAccesses = ProcessInfo.FileAccessManifest?.ReportFileAccesses == true;
            var fileAccesses = reportFileAccesses ? (reports?.FileAccesses ?? s_emptyFileAccessesSet) : null;

            return new SandboxedProcessResult
            {
                ExitCode                            = m_processExecutor.TimedOut ? ExitCodes.Timeout : Process.ExitCode,
                Killed                              = Killed,
                TimedOut                            = m_processExecutor.TimedOut,
                HasDetoursInjectionFailures         = HasSandboxFailures,
                StandardOutput                      = m_output.Freeze(),
                StandardError                       = m_error.Freeze(),
                HasReadWriteToReadFileAccessRequest = reports?.HasReadWriteToReadFileAccessRequest ?? false,
                AllUnexpectedFileAccesses           = reports?.FileUnexpectedAccesses ?? s_emptyFileAccessesSet,
                FileAccesses                        = fileAccesses,
                DetouringStatuses                   = reports?.ProcessDetoursStatuses,
                ExplicitlyReportedFileAccesses      = reports?.ExplicitlyReportedFileAccesses,
                Processes                           = CoalesceProcesses(reports?.Processes),
                MessageProcessingFailure            = reports?.MessageProcessingFailure,
                DumpCreationException               = m_dumpCreationException,
                DumpFileDirectory                   = ProcessInfo.TimeoutDumpDirectory,
                PrimaryProcessTimes                 = GetProcessTimes(),
                SurvivingChildProcesses             = CoalesceProcesses(GetSurvivingChildProcesses())
            };
        }

        /// <summary>
        /// For each PID chooses the last reported process.
        /// </summary>
        protected IReadOnlyList<ReportedProcess> CoalesceProcesses(IEnumerable<ReportedProcess> processes)
        {
            return processes?
                .GroupBy(p => p.ProcessId)
                .Select(grp => grp.Last())
                .ToList();
        }

        /// <inheritdoc />
        public virtual Task KillAsync()
        {
            Contract.Requires(Started);

            ProcessDumper.TryDumpProcessAndChildren(ProcessId, ProcessInfo.TimeoutDumpDirectory, out m_dumpCreationException);

            return m_processExecutor.KillAsync();
        }

        /// <summary>
        /// Mutates <see cref="Process"/>.
        /// </summary>
        protected void CreateAndSetUpProcess()
        {
            Contract.Requires(Process == null);

#if PLATFORM_OSX
            var mode = GetFilePermissionsForFilePath(ProcessInfo.FileName, followSymlink: false);
            if (mode < 0)
            {
                ThrowBuildXLException($"Process creation failed: File '{ProcessInfo.FileName}' not found");
            }

            var filePermissions = checked((FilePermissions)mode);
            FilePermissions exePermission = FilePermissions.S_IXUSR;
            if (!filePermissions.HasFlag(exePermission))
            {
                SetFilePermissionsForFilePath(ProcessInfo.FileName, exePermission);
            }
#endif

            var process = new Process
            {
                StartInfo = new ProcessStartInfo
                {
                    FileName = ProcessInfo.FileName,
                    Arguments = ProcessInfo.Arguments,
                    WorkingDirectory = ProcessInfo.WorkingDirectory,
                    StandardErrorEncoding = m_output.Encoding,
                    StandardOutputEncoding = m_error.Encoding,
                    RedirectStandardError = true,
                    RedirectStandardOutput = true,
                    UseShellExecute = false,
                    CreateNoWindow = true
                },
                EnableRaisingEvents = true
            };

            process.StartInfo.EnvironmentVariables.Clear();
            if (ProcessInfo.EnvironmentVariables != null)
            {
                foreach (var envKvp in ProcessInfo.EnvironmentVariables.ToDictionary())
                {
                    process.StartInfo.EnvironmentVariables[envKvp.Key] = envKvp.Value;
                }
            }

            m_processExecutor = new AsyncProcessExecutor(
                process,
                ProcessInfo.Timeout ?? TimeSpan.FromMinutes(10),
                line => FeedStdOut(m_output, line),
                line => FeedStdErr(m_error, line),
                ProcessInfo);
        }

        internal virtual void FeedStdOut(SandboxedProcessOutputBuilder b, string line)
            => FeedOutputBuilder(b, line);

        internal virtual void FeedStdErr(SandboxedProcessOutputBuilder b, string line)
            => FeedOutputBuilder(b, line);

        /// <summary>
        /// Throws a <see cref="BuildXLException"/> with pip hash and description prefixed to a supplied <paramref name="reason"/>.
        /// </summary>
        /// <param name="reason">Additional explanation of why process creation failed</param>
        /// <param name="inner">Optional inner exception that caused the process creation to fail</param>
        protected void ThrowCouldNotStartProcess(string reason, Exception inner = null)
        {
            ThrowBuildXLException($"Process creation failed: {reason}", inner);
        }

        /// <summary>
        /// Throws a <see cref="BuildXLException"/> with pip hash and description prefixed to a supplied <paramref name="message"/>.
        /// </summary>
        /// <param name="message">Explanation of why process failed</param>
        /// <param name="inner">Optional inner exception that caused the failure</param>
        protected void ThrowBuildXLException(string message, Exception inner = null)
        {
            Process?.StandardInput?.Close();
            throw new BuildXLException($"[Pip{ProcessInfo.PipSemiStableHash} -- {ProcessInfo.PipDescription}] {message}", inner);
        }

        /// <nodoc />
        protected virtual bool ReportsCompleted() => true;

        /// <nodoc />
        protected void LogProcessState(string message)
        {
            if (ProcessInfo.LoggingContext != null)
            {
                string fullMessage = I($"Exited: {m_processExecutor?.ExitCompleted ?? false}, StdOut: {m_processExecutor?.StdOutCompleted ?? false}, StdErr: {m_processExecutor?.StdErrCompleted ?? false}, Reports: {ReportsCompleted()} :: {message}");
                Tracing.Logger.Log.LogDetoursDebugMessage(ProcessInfo.LoggingContext, ProcessInfo.PipSemiStableHash, ProcessInfo.PipDescription, fullMessage);
            }
        }

        /// <summary>
        /// Notifies the process id listener.
        /// </summary>
        protected void SetProcessStartedExecuting()
        {
            ProcessInfo.ProcessIdListener?.Invoke(ProcessId);
        }

        /// <summary>
        /// Returns surviving child processes in the case when the pip had to be terminated because its child
        /// processes didn't exit within allotted time (<see cref="SandboxedProcessInfo.NestedProcessTerminationTimeout"/>)
        /// after the main pip process has already exited.
        /// </summary>
        protected virtual IEnumerable<ReportedProcess> GetSurvivingChildProcesses() => null;

        /// <summary>
        /// Returns any collected sandboxed process reports or null.
        /// </summary>
        internal virtual Task<SandboxedProcessReports> GetReportsAsync() => Task.FromResult<SandboxedProcessReports>(null);

        internal static void FeedOutputBuilder(SandboxedProcessOutputBuilder output, string line)
        {
            if (line != null)
            {
                output.AppendLine(line);
            }
        }

        /// <nodoc/>
        [NotNull]
        internal virtual CpuTimes GetCpuTimes()
        {
            // 'Dispatch.GetProcessTimes()' doesn't work because the process has already exited
            return CpuTimes.Zeros;
        }

        private ProcessTimes GetProcessTimes()
        {
            if (m_processExecutor.StartTime == default || m_processExecutor.ExitTime == default)
            {
                return new ProcessTimes(0, 0, 0, 0);
            }

            var cpuTimes = GetCpuTimes();
            return new ProcessTimes(
                creation: m_processExecutor.StartTime.ToFileTimeUtc(),
                exit: m_processExecutor.ExitTime.ToFileTimeUtc(),
                kernel: cpuTimes.System.Ticks,
                user: cpuTimes.User.Ticks);
        }
    }
}
<|MERGE_RESOLUTION|>--- conflicted
+++ resolved
@@ -1,405 +1,399 @@
-// Copyright (c) Microsoft. All rights reserved.
-// Licensed under the MIT license. See LICENSE file in the project root for full license information.
-
-using System;
-using System.Collections.Generic;
-using System.Diagnostics;
-using System.Diagnostics.ContractsLight;
-using System.Linq;
-using System.Threading.Tasks;
-using BuildXL.Interop;
-<<<<<<< HEAD
-using BuildXL.Utilities;
-using static BuildXL.Utilities.FormattableStringEx;
-using System.Linq;
-=======
-using BuildXL.Native.IO;
-using BuildXL.Utilities;
-using BuildXL.Utilities.Tasks;
->>>>>>> 6f64606a
-using JetBrains.Annotations;
-using static BuildXL.Utilities.FormattableStringEx;
-#if FEATURE_SAFE_PROCESS_HANDLE
-using Microsoft.Win32.SafeHandles;
-#else
-using SafeProcessHandle = BuildXL.Interop.Windows.SafeProcessHandle;
-#endif
-#if PLATFORM_OSX
-using static BuildXL.Interop.MacOS.IO;
-#endif
-
-namespace BuildXL.Processes
-{
-    /// <summary>
-    /// An implementation of <see cref="ISandboxedProcess"/> that doesn't perform any sandboxing.
-    /// </summary>
-    public class UnSandboxedProcess : ISandboxedProcess
-    {
-        private static readonly ISet<ReportedFileAccess> s_emptyFileAccessesSet = new HashSet<ReportedFileAccess>();
-
-        private readonly SandboxedProcessOutputBuilder m_output;
-        private readonly SandboxedProcessOutputBuilder m_error;
-
-        private DateTime m_reportsReceivedTime;
-
-        private AsyncProcessExecutor m_processExecutor;
-        private Exception m_dumpCreationException;
-
-        internal class CpuTimes
-        {
-            internal static readonly CpuTimes Zeros = new CpuTimes(new TimeSpan(0), new TimeSpan(0));
-
-            internal TimeSpan User { get; }
-            internal TimeSpan System { get; }
-
-            internal CpuTimes(TimeSpan user, TimeSpan system)
-            {
-                User = user;
-                System = system;
-            }
-        }
-
-        /// <summary>
-        /// Indicates if the process has been force killed during execution.
-        /// </summary>
-        protected virtual bool Killed => m_processExecutor?.Killed ?? false;
-
-        /// <summary>
-        /// Process information associated with this process.
-        /// </summary>
-        protected SandboxedProcessInfo ProcessInfo { get; }
-
-        /// <summary>
-        /// Underlying managed <see cref="Process"/> object.
-        /// </summary>
-        protected Process Process => m_processExecutor?.Process;
-
-        /// <summary>
-        /// Returns the path table from the supplied <see cref="SandboxedProcessInfo"/>.
-        /// </summary>
-        protected PathTable PathTable => ProcessInfo.PathTable;
-
-        /// <summary>
-        /// Whether there were any failures regarding sandboxing (e.g., sandbox
-        /// couldn't be created, some file access reports were dropped, etc.)
-        /// </summary>
-        protected virtual bool HasSandboxFailures => false;
-
-        /// <nodoc />
-        public UnSandboxedProcess(SandboxedProcessInfo info)
-        {
-            Contract.Requires(info != null);
-
-            info.Timeout = info.Timeout ?? TimeSpan.FromMinutes(10);
-
-            ProcessInfo = info;
-
-            m_output = new SandboxedProcessOutputBuilder(
-                ProcessInfo.StandardOutputEncoding ?? Console.OutputEncoding,
-                ProcessInfo.MaxLengthInMemory,
-                ProcessInfo.FileStorage,
-                SandboxedProcessFile.StandardOutput,
-                ProcessInfo.StandardOutputObserver);
-
-            m_error = new SandboxedProcessOutputBuilder(
-                ProcessInfo.StandardErrorEncoding ?? Console.OutputEncoding,
-                ProcessInfo.MaxLengthInMemory,
-                ProcessInfo.FileStorage,
-                SandboxedProcessFile.StandardError,
-                ProcessInfo.StandardErrorObserver);
-        }
-
-        /// <summary>
-        /// Whether this process has been started (i.e., the <see cref="Start"/> method has been called on it).
-        /// </summary>
-        public bool Started => Process != null;
-
-        /// <summary>
-        /// Difference between now and when the process was started.
-        /// </summary>
-        protected TimeSpan CurrentRunningTime()
-        {
-            Contract.Requires(Started);
-            return DateTime.UtcNow.Subtract(m_processExecutor.StartTime);
-        }
-
-        /// <inheritdoc />
-        public virtual void Start()
-        {
-            Contract.Requires(!Started, "Process was already started.  Cannot start process more than once.");
-
-            CreateAndSetUpProcess();
-            m_processExecutor.Start();
-
-            SetProcessStartedExecuting();
-        }
-
-        private int m_processId = -1;
-
-        /// <inheritdoc />
-        public int ProcessId => m_processId != -1 ? m_processId : (m_processId = Process.Id);
-
-        /// <inheritdoc />
-        public virtual void Dispose()
-        {
-            var startTime = m_processExecutor?.StartTime ?? DateTime.UtcNow;
-            var exitTime = m_processExecutor?.ExitTime ?? DateTime.UtcNow;
-
-            var lifetime = DateTime.UtcNow - m_processExecutor.StartTime;
-            var cpuTimes = GetCpuTimes();
-            LogProcessState(
-                $"Process Times: " +
-                $"started = {startTime}, " +
-                $"exited = {exitTime} (since start = {ToSeconds(exitTime - startTime)}s), " +
-                $"received reports = {m_reportsReceivedTime} (since start = {ToSeconds(m_reportsReceivedTime - startTime)}s), " +
-                $"life time = {ToSeconds(lifetime)}s, " +
-                $"user time = {ToSeconds(cpuTimes.User)}s, " +
-                $"system time = {ToSeconds(cpuTimes.System)}s");
-            SandboxedProcessFactory.Counters.AddToCounter(SandboxedProcessFactory.SandboxedProcessCounters.SandboxedProcessLifeTimeMs, (long)lifetime.TotalMilliseconds);
-            m_processExecutor?.Dispose();
-
-            string ToSeconds(TimeSpan ts)
-            {
-                return (ts.TotalMilliseconds / 1000.0).ToString("0.00");
-            }
-        }
-
-        /// <inheritdoc />
-        public string GetAccessedFileName(ReportedFileAccess reportedFileAccess) => null;
-
-        /// <inheritdoc />
-        public ulong? GetActivePeakMemoryUsage()
-        {
-            try
-            {
-                if (Process == null || Process.HasExited)
-                {
-                    return null;
-                }
-
-                return Dispatch.GetActivePeakMemoryUsage(Process.Handle, ProcessId);
-            }
-#pragma warning disable ERP022 // Unobserved exception in generic exception handler
-            catch
-            {
-                return null;
-            }
-#pragma warning restore ERP022 // Unobserved exception in generic exception handler
-        }
-
-        /// <inheritdoc />
-        public long GetDetoursMaxHeapSize() => 0;
-
-        /// <inheritdoc />
-        public int GetLastMessageCount() => 0;
-
-        /// <inheritdoc />
-        public virtual async Task<SandboxedProcessResult> GetResultAsync()
-        {
-            Contract.Requires(Started);
-
-            SandboxedProcessReports reports = null;
-
-            await m_processExecutor.WaitForExitAsync(
-                async () => 
-                {
-                    LogProcessState("Waiting for reports to be received");
-                    reports = await GetReportsAsync();
-                    m_reportsReceivedTime = DateTime.UtcNow;
-                    reports?.Freeze();
-                });
-
-            var reportFileAccesses = ProcessInfo.FileAccessManifest?.ReportFileAccesses == true;
-            var fileAccesses = reportFileAccesses ? (reports?.FileAccesses ?? s_emptyFileAccessesSet) : null;
-
-            return new SandboxedProcessResult
-            {
-                ExitCode                            = m_processExecutor.TimedOut ? ExitCodes.Timeout : Process.ExitCode,
-                Killed                              = Killed,
-                TimedOut                            = m_processExecutor.TimedOut,
-                HasDetoursInjectionFailures         = HasSandboxFailures,
-                StandardOutput                      = m_output.Freeze(),
-                StandardError                       = m_error.Freeze(),
-                HasReadWriteToReadFileAccessRequest = reports?.HasReadWriteToReadFileAccessRequest ?? false,
-                AllUnexpectedFileAccesses           = reports?.FileUnexpectedAccesses ?? s_emptyFileAccessesSet,
-                FileAccesses                        = fileAccesses,
-                DetouringStatuses                   = reports?.ProcessDetoursStatuses,
-                ExplicitlyReportedFileAccesses      = reports?.ExplicitlyReportedFileAccesses,
-                Processes                           = CoalesceProcesses(reports?.Processes),
-                MessageProcessingFailure            = reports?.MessageProcessingFailure,
-                DumpCreationException               = m_dumpCreationException,
-                DumpFileDirectory                   = ProcessInfo.TimeoutDumpDirectory,
-                PrimaryProcessTimes                 = GetProcessTimes(),
-                SurvivingChildProcesses             = CoalesceProcesses(GetSurvivingChildProcesses())
-            };
-        }
-
-        /// <summary>
-        /// For each PID chooses the last reported process.
-        /// </summary>
-        protected IReadOnlyList<ReportedProcess> CoalesceProcesses(IEnumerable<ReportedProcess> processes)
-        {
-            return processes?
-                .GroupBy(p => p.ProcessId)
-                .Select(grp => grp.Last())
-                .ToList();
-        }
-
-        /// <inheritdoc />
-        public virtual Task KillAsync()
-        {
-            Contract.Requires(Started);
-
-            ProcessDumper.TryDumpProcessAndChildren(ProcessId, ProcessInfo.TimeoutDumpDirectory, out m_dumpCreationException);
-
-            return m_processExecutor.KillAsync();
-        }
-
-        /// <summary>
-        /// Mutates <see cref="Process"/>.
-        /// </summary>
-        protected void CreateAndSetUpProcess()
-        {
-            Contract.Requires(Process == null);
-
-#if PLATFORM_OSX
-            var mode = GetFilePermissionsForFilePath(ProcessInfo.FileName, followSymlink: false);
-            if (mode < 0)
-            {
-                ThrowBuildXLException($"Process creation failed: File '{ProcessInfo.FileName}' not found");
-            }
-
-            var filePermissions = checked((FilePermissions)mode);
-            FilePermissions exePermission = FilePermissions.S_IXUSR;
-            if (!filePermissions.HasFlag(exePermission))
-            {
-                SetFilePermissionsForFilePath(ProcessInfo.FileName, exePermission);
-            }
-#endif
-
-            var process = new Process
-            {
-                StartInfo = new ProcessStartInfo
-                {
-                    FileName = ProcessInfo.FileName,
-                    Arguments = ProcessInfo.Arguments,
-                    WorkingDirectory = ProcessInfo.WorkingDirectory,
-                    StandardErrorEncoding = m_output.Encoding,
-                    StandardOutputEncoding = m_error.Encoding,
-                    RedirectStandardError = true,
-                    RedirectStandardOutput = true,
-                    UseShellExecute = false,
-                    CreateNoWindow = true
-                },
-                EnableRaisingEvents = true
-            };
-
-            process.StartInfo.EnvironmentVariables.Clear();
-            if (ProcessInfo.EnvironmentVariables != null)
-            {
-                foreach (var envKvp in ProcessInfo.EnvironmentVariables.ToDictionary())
-                {
-                    process.StartInfo.EnvironmentVariables[envKvp.Key] = envKvp.Value;
-                }
-            }
-
-            m_processExecutor = new AsyncProcessExecutor(
-                process,
-                ProcessInfo.Timeout ?? TimeSpan.FromMinutes(10),
-                line => FeedStdOut(m_output, line),
-                line => FeedStdErr(m_error, line),
-                ProcessInfo);
-        }
-
-        internal virtual void FeedStdOut(SandboxedProcessOutputBuilder b, string line)
-            => FeedOutputBuilder(b, line);
-
-        internal virtual void FeedStdErr(SandboxedProcessOutputBuilder b, string line)
-            => FeedOutputBuilder(b, line);
-
-        /// <summary>
-        /// Throws a <see cref="BuildXLException"/> with pip hash and description prefixed to a supplied <paramref name="reason"/>.
-        /// </summary>
-        /// <param name="reason">Additional explanation of why process creation failed</param>
-        /// <param name="inner">Optional inner exception that caused the process creation to fail</param>
-        protected void ThrowCouldNotStartProcess(string reason, Exception inner = null)
-        {
-            ThrowBuildXLException($"Process creation failed: {reason}", inner);
-        }
-
-        /// <summary>
-        /// Throws a <see cref="BuildXLException"/> with pip hash and description prefixed to a supplied <paramref name="message"/>.
-        /// </summary>
-        /// <param name="message">Explanation of why process failed</param>
-        /// <param name="inner">Optional inner exception that caused the failure</param>
-        protected void ThrowBuildXLException(string message, Exception inner = null)
-        {
-            Process?.StandardInput?.Close();
-            throw new BuildXLException($"[Pip{ProcessInfo.PipSemiStableHash} -- {ProcessInfo.PipDescription}] {message}", inner);
-        }
-
-        /// <nodoc />
-        protected virtual bool ReportsCompleted() => true;
-
-        /// <nodoc />
-        protected void LogProcessState(string message)
-        {
-            if (ProcessInfo.LoggingContext != null)
-            {
-                string fullMessage = I($"Exited: {m_processExecutor?.ExitCompleted ?? false}, StdOut: {m_processExecutor?.StdOutCompleted ?? false}, StdErr: {m_processExecutor?.StdErrCompleted ?? false}, Reports: {ReportsCompleted()} :: {message}");
-                Tracing.Logger.Log.LogDetoursDebugMessage(ProcessInfo.LoggingContext, ProcessInfo.PipSemiStableHash, ProcessInfo.PipDescription, fullMessage);
-            }
-        }
-
-        /// <summary>
-        /// Notifies the process id listener.
-        /// </summary>
-        protected void SetProcessStartedExecuting()
-        {
-            ProcessInfo.ProcessIdListener?.Invoke(ProcessId);
-        }
-
-        /// <summary>
-        /// Returns surviving child processes in the case when the pip had to be terminated because its child
-        /// processes didn't exit within allotted time (<see cref="SandboxedProcessInfo.NestedProcessTerminationTimeout"/>)
-        /// after the main pip process has already exited.
-        /// </summary>
-        protected virtual IEnumerable<ReportedProcess> GetSurvivingChildProcesses() => null;
-
-        /// <summary>
-        /// Returns any collected sandboxed process reports or null.
-        /// </summary>
-        internal virtual Task<SandboxedProcessReports> GetReportsAsync() => Task.FromResult<SandboxedProcessReports>(null);
-
-        internal static void FeedOutputBuilder(SandboxedProcessOutputBuilder output, string line)
-        {
-            if (line != null)
-            {
-                output.AppendLine(line);
-            }
-        }
-
-        /// <nodoc/>
-        [NotNull]
-        internal virtual CpuTimes GetCpuTimes()
-        {
-            // 'Dispatch.GetProcessTimes()' doesn't work because the process has already exited
-            return CpuTimes.Zeros;
-        }
-
-        private ProcessTimes GetProcessTimes()
-        {
-            if (m_processExecutor.StartTime == default || m_processExecutor.ExitTime == default)
-            {
-                return new ProcessTimes(0, 0, 0, 0);
-            }
-
-            var cpuTimes = GetCpuTimes();
-            return new ProcessTimes(
-                creation: m_processExecutor.StartTime.ToFileTimeUtc(),
-                exit: m_processExecutor.ExitTime.ToFileTimeUtc(),
-                kernel: cpuTimes.System.Ticks,
-                user: cpuTimes.User.Ticks);
-        }
-    }
-}
+// Copyright (c) Microsoft. All rights reserved.
+// Licensed under the MIT license. See LICENSE file in the project root for full license information.
+
+using System;
+using System.Collections.Generic;
+using System.Diagnostics;
+using System.Diagnostics.ContractsLight;
+using System.Linq;
+using System.Threading.Tasks;
+using BuildXL.Interop;
+using BuildXL.Native.IO;
+using BuildXL.Utilities;
+using static BuildXL.Utilities.FormattableStringEx;
+using System.Linq;
+using JetBrains.Annotations;
+#if FEATURE_SAFE_PROCESS_HANDLE
+using Microsoft.Win32.SafeHandles;
+#else
+using SafeProcessHandle = BuildXL.Interop.Windows.SafeProcessHandle;
+#endif
+#if PLATFORM_OSX
+using static BuildXL.Interop.MacOS.IO;
+#endif
+
+namespace BuildXL.Processes
+{
+    /// <summary>
+    /// An implementation of <see cref="ISandboxedProcess"/> that doesn't perform any sandboxing.
+    /// </summary>
+    public class UnSandboxedProcess : ISandboxedProcess
+    {
+        private static readonly ISet<ReportedFileAccess> s_emptyFileAccessesSet = new HashSet<ReportedFileAccess>();
+
+        private readonly SandboxedProcessOutputBuilder m_output;
+        private readonly SandboxedProcessOutputBuilder m_error;
+
+        private DateTime m_reportsReceivedTime;
+
+        private AsyncProcessExecutor m_processExecutor;
+        private Exception m_dumpCreationException;
+
+        internal class CpuTimes
+        {
+            internal static readonly CpuTimes Zeros = new CpuTimes(new TimeSpan(0), new TimeSpan(0));
+
+            internal TimeSpan User { get; }
+            internal TimeSpan System { get; }
+
+            internal CpuTimes(TimeSpan user, TimeSpan system)
+            {
+                User = user;
+                System = system;
+            }
+        }
+
+        /// <summary>
+        /// Indicates if the process has been force killed during execution.
+        /// </summary>
+        protected virtual bool Killed => m_processExecutor?.Killed ?? false;
+
+        /// <summary>
+        /// Process information associated with this process.
+        /// </summary>
+        protected SandboxedProcessInfo ProcessInfo { get; }
+
+        /// <summary>
+        /// Underlying managed <see cref="Process"/> object.
+        /// </summary>
+        protected Process Process => m_processExecutor?.Process;
+
+        /// <summary>
+        /// Returns the path table from the supplied <see cref="SandboxedProcessInfo"/>.
+        /// </summary>
+        protected PathTable PathTable => ProcessInfo.PathTable;
+
+        /// <summary>
+        /// Whether there were any failures regarding sandboxing (e.g., sandbox
+        /// couldn't be created, some file access reports were dropped, etc.)
+        /// </summary>
+        protected virtual bool HasSandboxFailures => false;
+
+        /// <nodoc />
+        public UnSandboxedProcess(SandboxedProcessInfo info)
+        {
+            Contract.Requires(info != null);
+
+            info.Timeout = info.Timeout ?? TimeSpan.FromMinutes(10);
+
+            ProcessInfo = info;
+
+            m_output = new SandboxedProcessOutputBuilder(
+                ProcessInfo.StandardOutputEncoding ?? Console.OutputEncoding,
+                ProcessInfo.MaxLengthInMemory,
+                ProcessInfo.FileStorage,
+                SandboxedProcessFile.StandardOutput,
+                ProcessInfo.StandardOutputObserver);
+
+            m_error = new SandboxedProcessOutputBuilder(
+                ProcessInfo.StandardErrorEncoding ?? Console.OutputEncoding,
+                ProcessInfo.MaxLengthInMemory,
+                ProcessInfo.FileStorage,
+                SandboxedProcessFile.StandardError,
+                ProcessInfo.StandardErrorObserver);
+        }
+
+        /// <summary>
+        /// Whether this process has been started (i.e., the <see cref="Start"/> method has been called on it).
+        /// </summary>
+        public bool Started => Process != null;
+
+        /// <summary>
+        /// Difference between now and when the process was started.
+        /// </summary>
+        protected TimeSpan CurrentRunningTime()
+        {
+            Contract.Requires(Started);
+            return DateTime.UtcNow.Subtract(m_processExecutor.StartTime);
+        }
+
+        /// <inheritdoc />
+        public virtual void Start()
+        {
+            Contract.Requires(!Started, "Process was already started.  Cannot start process more than once.");
+
+            CreateAndSetUpProcess();
+            m_processExecutor.Start();
+
+            SetProcessStartedExecuting();
+        }
+
+        private int m_processId = -1;
+
+        /// <inheritdoc />
+        public int ProcessId => m_processId != -1 ? m_processId : (m_processId = Process.Id);
+
+        /// <inheritdoc />
+        public virtual void Dispose()
+        {
+            var startTime = m_processExecutor?.StartTime ?? DateTime.UtcNow;
+            var exitTime = m_processExecutor?.ExitTime ?? DateTime.UtcNow;
+
+            var lifetime = DateTime.UtcNow - m_processExecutor.StartTime;
+            var cpuTimes = GetCpuTimes();
+            LogProcessState(
+                $"Process Times: " +
+                $"started = {startTime}, " +
+                $"exited = {exitTime} (since start = {ToSeconds(exitTime - startTime)}s), " +
+                $"received reports = {m_reportsReceivedTime} (since start = {ToSeconds(m_reportsReceivedTime - startTime)}s), " +
+                $"life time = {ToSeconds(lifetime)}s, " +
+                $"user time = {ToSeconds(cpuTimes.User)}s, " +
+                $"system time = {ToSeconds(cpuTimes.System)}s");
+            SandboxedProcessFactory.Counters.AddToCounter(SandboxedProcessFactory.SandboxedProcessCounters.SandboxedProcessLifeTimeMs, (long)lifetime.TotalMilliseconds);
+            m_processExecutor?.Dispose();
+
+            string ToSeconds(TimeSpan ts)
+            {
+                return (ts.TotalMilliseconds / 1000.0).ToString("0.00");
+            }
+        }
+
+        /// <inheritdoc />
+        public string GetAccessedFileName(ReportedFileAccess reportedFileAccess) => null;
+
+        /// <inheritdoc />
+        public ulong? GetActivePeakMemoryUsage()
+        {
+            try
+            {
+                if (Process == null || Process.HasExited)
+                {
+                    return null;
+                }
+
+                return Dispatch.GetActivePeakMemoryUsage(Process.Handle, ProcessId);
+            }
+#pragma warning disable ERP022 // Unobserved exception in generic exception handler
+            catch
+            {
+                return null;
+            }
+#pragma warning restore ERP022 // Unobserved exception in generic exception handler
+        }
+
+        /// <inheritdoc />
+        public long GetDetoursMaxHeapSize() => 0;
+
+        /// <inheritdoc />
+        public int GetLastMessageCount() => 0;
+
+        /// <inheritdoc />
+        public virtual async Task<SandboxedProcessResult> GetResultAsync()
+        {
+            Contract.Requires(Started);
+
+            SandboxedProcessReports reports = null;
+
+            await m_processExecutor.WaitForExitAsync(
+                async () => 
+                {
+                    LogProcessState("Waiting for reports to be received");
+                    reports = await GetReportsAsync();
+                    m_reportsReceivedTime = DateTime.UtcNow;
+                    reports?.Freeze();
+                });
+
+            var reportFileAccesses = ProcessInfo.FileAccessManifest?.ReportFileAccesses == true;
+            var fileAccesses = reportFileAccesses ? (reports?.FileAccesses ?? s_emptyFileAccessesSet) : null;
+
+            return new SandboxedProcessResult
+            {
+                ExitCode                            = m_processExecutor.TimedOut ? ExitCodes.Timeout : Process.ExitCode,
+                Killed                              = Killed,
+                TimedOut                            = m_processExecutor.TimedOut,
+                HasDetoursInjectionFailures         = HasSandboxFailures,
+                StandardOutput                      = m_output.Freeze(),
+                StandardError                       = m_error.Freeze(),
+                HasReadWriteToReadFileAccessRequest = reports?.HasReadWriteToReadFileAccessRequest ?? false,
+                AllUnexpectedFileAccesses           = reports?.FileUnexpectedAccesses ?? s_emptyFileAccessesSet,
+                FileAccesses                        = fileAccesses,
+                DetouringStatuses                   = reports?.ProcessDetoursStatuses,
+                ExplicitlyReportedFileAccesses      = reports?.ExplicitlyReportedFileAccesses,
+                Processes                           = CoalesceProcesses(reports?.Processes),
+                MessageProcessingFailure            = reports?.MessageProcessingFailure,
+                DumpCreationException               = m_dumpCreationException,
+                DumpFileDirectory                   = ProcessInfo.TimeoutDumpDirectory,
+                PrimaryProcessTimes                 = GetProcessTimes(),
+                SurvivingChildProcesses             = CoalesceProcesses(GetSurvivingChildProcesses())
+            };
+        }
+
+        /// <summary>
+        /// For each PID chooses the last reported process.
+        /// </summary>
+        protected IReadOnlyList<ReportedProcess> CoalesceProcesses(IEnumerable<ReportedProcess> processes)
+        {
+            return processes?
+                .GroupBy(p => p.ProcessId)
+                .Select(grp => grp.Last())
+                .ToList();
+        }
+
+        /// <inheritdoc />
+        public virtual Task KillAsync()
+        {
+            Contract.Requires(Started);
+
+            ProcessDumper.TryDumpProcessAndChildren(ProcessId, ProcessInfo.TimeoutDumpDirectory, out m_dumpCreationException);
+
+            return m_processExecutor.KillAsync();
+        }
+
+        /// <summary>
+        /// Mutates <see cref="Process"/>.
+        /// </summary>
+        protected void CreateAndSetUpProcess()
+        {
+            Contract.Requires(Process == null);
+
+#if PLATFORM_OSX
+            var mode = GetFilePermissionsForFilePath(ProcessInfo.FileName, followSymlink: false);
+            if (mode < 0)
+            {
+                ThrowBuildXLException($"Process creation failed: File '{ProcessInfo.FileName}' not found");
+            }
+
+            var filePermissions = checked((FilePermissions)mode);
+            FilePermissions exePermission = FilePermissions.S_IXUSR;
+            if (!filePermissions.HasFlag(exePermission))
+            {
+                SetFilePermissionsForFilePath(ProcessInfo.FileName, exePermission);
+            }
+#endif
+
+            var process = new Process
+            {
+                StartInfo = new ProcessStartInfo
+                {
+                    FileName = ProcessInfo.FileName,
+                    Arguments = ProcessInfo.Arguments,
+                    WorkingDirectory = ProcessInfo.WorkingDirectory,
+                    StandardErrorEncoding = m_output.Encoding,
+                    StandardOutputEncoding = m_error.Encoding,
+                    RedirectStandardError = true,
+                    RedirectStandardOutput = true,
+                    UseShellExecute = false,
+                    CreateNoWindow = true
+                },
+                EnableRaisingEvents = true
+            };
+
+            process.StartInfo.EnvironmentVariables.Clear();
+            if (ProcessInfo.EnvironmentVariables != null)
+            {
+                foreach (var envKvp in ProcessInfo.EnvironmentVariables.ToDictionary())
+                {
+                    process.StartInfo.EnvironmentVariables[envKvp.Key] = envKvp.Value;
+                }
+            }
+
+            m_processExecutor = new AsyncProcessExecutor(
+                process,
+                ProcessInfo.Timeout ?? TimeSpan.FromMinutes(10),
+                line => FeedStdOut(m_output, line),
+                line => FeedStdErr(m_error, line),
+                ProcessInfo);
+        }
+
+        internal virtual void FeedStdOut(SandboxedProcessOutputBuilder b, string line)
+            => FeedOutputBuilder(b, line);
+
+        internal virtual void FeedStdErr(SandboxedProcessOutputBuilder b, string line)
+            => FeedOutputBuilder(b, line);
+
+        /// <summary>
+        /// Throws a <see cref="BuildXLException"/> with pip hash and description prefixed to a supplied <paramref name="reason"/>.
+        /// </summary>
+        /// <param name="reason">Additional explanation of why process creation failed</param>
+        /// <param name="inner">Optional inner exception that caused the process creation to fail</param>
+        protected void ThrowCouldNotStartProcess(string reason, Exception inner = null)
+        {
+            ThrowBuildXLException($"Process creation failed: {reason}", inner);
+        }
+
+        /// <summary>
+        /// Throws a <see cref="BuildXLException"/> with pip hash and description prefixed to a supplied <paramref name="message"/>.
+        /// </summary>
+        /// <param name="message">Explanation of why process failed</param>
+        /// <param name="inner">Optional inner exception that caused the failure</param>
+        protected void ThrowBuildXLException(string message, Exception inner = null)
+        {
+            Process?.StandardInput?.Close();
+            throw new BuildXLException($"[Pip{ProcessInfo.PipSemiStableHash} -- {ProcessInfo.PipDescription}] {message}", inner);
+        }
+
+        /// <nodoc />
+        protected virtual bool ReportsCompleted() => true;
+
+        /// <nodoc />
+        protected void LogProcessState(string message)
+        {
+            if (ProcessInfo.LoggingContext != null)
+            {
+                string fullMessage = I($"Exited: {m_processExecutor?.ExitCompleted ?? false}, StdOut: {m_processExecutor?.StdOutCompleted ?? false}, StdErr: {m_processExecutor?.StdErrCompleted ?? false}, Reports: {ReportsCompleted()} :: {message}");
+                Tracing.Logger.Log.LogDetoursDebugMessage(ProcessInfo.LoggingContext, ProcessInfo.PipSemiStableHash, ProcessInfo.PipDescription, fullMessage);
+            }
+        }
+
+        /// <summary>
+        /// Notifies the process id listener.
+        /// </summary>
+        protected void SetProcessStartedExecuting()
+        {
+            ProcessInfo.ProcessIdListener?.Invoke(ProcessId);
+        }
+
+        /// <summary>
+        /// Returns surviving child processes in the case when the pip had to be terminated because its child
+        /// processes didn't exit within allotted time (<see cref="SandboxedProcessInfo.NestedProcessTerminationTimeout"/>)
+        /// after the main pip process has already exited.
+        /// </summary>
+        protected virtual IEnumerable<ReportedProcess> GetSurvivingChildProcesses() => null;
+
+        /// <summary>
+        /// Returns any collected sandboxed process reports or null.
+        /// </summary>
+        internal virtual Task<SandboxedProcessReports> GetReportsAsync() => Task.FromResult<SandboxedProcessReports>(null);
+
+        internal static void FeedOutputBuilder(SandboxedProcessOutputBuilder output, string line)
+        {
+            if (line != null)
+            {
+                output.AppendLine(line);
+            }
+        }
+
+        /// <nodoc/>
+        [NotNull]
+        internal virtual CpuTimes GetCpuTimes()
+        {
+            // 'Dispatch.GetProcessTimes()' doesn't work because the process has already exited
+            return CpuTimes.Zeros;
+        }
+
+        private ProcessTimes GetProcessTimes()
+        {
+            if (m_processExecutor.StartTime == default || m_processExecutor.ExitTime == default)
+            {
+                return new ProcessTimes(0, 0, 0, 0);
+            }
+
+            var cpuTimes = GetCpuTimes();
+            return new ProcessTimes(
+                creation: m_processExecutor.StartTime.ToFileTimeUtc(),
+                exit: m_processExecutor.ExitTime.ToFileTimeUtc(),
+                kernel: cpuTimes.System.Ticks,
+                user: cpuTimes.User.Ticks);
+        }
+    }
+}